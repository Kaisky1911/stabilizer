--- conflicted
+++ resolved
@@ -22,10 +22,6 @@
 ## Installation
 Install the Miniconf configuration utilities using a virtual environment:
 ```
-<<<<<<< HEAD
-python -m venv vpy --system-site-packages
-./vpy/Scripts/pip install scripts/requirements.txt
-=======
 python -m venv --system-site-packages vpy
 
 # Refer to https://docs.python.org/3/tutorial/venv.html for more information on activating the
@@ -36,7 +32,6 @@
 Next, install prerequisite packages
 ```
 python -m pip install -r scripts/requirements.txt
->>>>>>> 3c53c5d9
 ```
 
 To use `miniconf`, execute it as follows:
