#![deny(warnings)]
#![allow(clippy::missing_safety_doc)]
#![no_std]
#![no_main]
#![cfg_attr(feature = "nightly", feature(asm))]
// Enable returning `!`
#![cfg_attr(feature = "nightly", feature(never_type))]
#![cfg_attr(feature = "nightly", feature(core_intrinsics))]

#[inline(never)]
#[panic_handler]
#[cfg(all(feature = "nightly", not(feature = "semihosting")))]
fn panic(_info: &core::panic::PanicInfo) -> ! {
    let gpiod = unsafe { &*hal::stm32::GPIOD::ptr() };
    gpiod.odr.modify(|_, w| w.odr6().high().odr12().high()); // FP_LED_1, FP_LED_3
    unsafe {
        core::intrinsics::abort();
    }
}

#[cfg(feature = "semihosting")]
extern crate panic_semihosting;

#[cfg(not(any(feature = "nightly", feature = "semihosting")))]
extern crate panic_halt;

#[macro_use]
extern crate log;

// use core::sync::atomic::{AtomicU32, AtomicBool, Ordering};
use cortex_m_rt::exception;
use rtic::cyccnt::{Instant, U32Ext};
use stm32h7xx_hal as hal;
use stm32h7xx_hal::prelude::*;

use embedded_hal::digital::v2::{InputPin, OutputPin};

use hal::{
    dma::{
        config::Priority,
        dma::{DMAReq, DmaConfig},
        traits::TargetAddress,
        MemoryToPeripheral, PeripheralToMemory, Transfer,
    },
    ethernet::{self, PHY},
};

use smoltcp as net;
use smoltcp::iface::Routes;
use smoltcp::wire::Ipv4Address;

use heapless::{consts::*, String};

// The desired sampling frequency of the ADCs.
const SAMPLE_FREQUENCY_KHZ: u32 = 500;

// The desired ADC sample processing buffer size.
const SAMPLE_BUFFER_SIZE: usize = 2;

#[link_section = ".sram3.eth"]
static mut DES_RING: ethernet::DesRing = ethernet::DesRing::new();

mod adc;
mod afe;
mod dac;
mod design_parameters;
mod eeprom;
<<<<<<< HEAD
mod hrtimer;
mod iir;
=======
>>>>>>> 8ef6c067
mod pounder;
mod sampling_timer;
mod server;

use adc::{Adc0Input, Adc1Input, AdcInputs};
use dac::{Dac0Output, Dac1Output, DacOutputs};
<<<<<<< HEAD
use pounder::DdsOutput;
=======
use dsp::iir;
>>>>>>> 8ef6c067

#[cfg(not(feature = "semihosting"))]
fn init_log() {}

#[cfg(feature = "semihosting")]
fn init_log() {
    use cortex_m_log::log::{init as init_log, Logger};
    use cortex_m_log::printer::semihosting::{hio::HStdout, InterruptOk};
    use log::LevelFilter;
    static mut LOGGER: Option<Logger<InterruptOk<HStdout>>> = None;
    let logger = Logger {
        inner: InterruptOk::<_>::stdout().unwrap(),
        level: LevelFilter::Info,
    };
    let logger = unsafe { LOGGER.get_or_insert(logger) };

    init_log(logger).unwrap();
}

// Pull in build information (from `built` crate)
mod build_info {
    #![allow(dead_code)]
    // include!(concat!(env!("OUT_DIR"), "/built.rs"));
}

pub struct NetStorage {
    ip_addrs: [net::wire::IpCidr; 1],
    neighbor_cache: [Option<(net::wire::IpAddress, net::iface::Neighbor)>; 8],
    routes_storage: [Option<(smoltcp::wire::IpCidr, smoltcp::iface::Route)>; 1],
}

static mut NET_STORE: NetStorage = NetStorage {
    // Placeholder for the real IP address, which is initialized at runtime.
    ip_addrs: [net::wire::IpCidr::Ipv6(
        net::wire::Ipv6Cidr::SOLICITED_NODE_PREFIX,
    )],

    neighbor_cache: [None; 8],

    routes_storage: [None; 1],
};

const SCALE: f32 = ((1 << 15) - 1) as f32;

// static ETHERNET_PENDING: AtomicBool = AtomicBool::new(true);

const TCP_RX_BUFFER_SIZE: usize = 8192;
const TCP_TX_BUFFER_SIZE: usize = 8192;

type AFE0 = afe::ProgrammableGainAmplifier<
    hal::gpio::gpiof::PF2<hal::gpio::Output<hal::gpio::PushPull>>,
    hal::gpio::gpiof::PF5<hal::gpio::Output<hal::gpio::PushPull>>,
>;

type AFE1 = afe::ProgrammableGainAmplifier<
    hal::gpio::gpiod::PD14<hal::gpio::Output<hal::gpio::PushPull>>,
    hal::gpio::gpiod::PD15<hal::gpio::Output<hal::gpio::PushPull>>,
>;

macro_rules! route_request {
    ($request:ident,
            readable_attributes: [$($read_attribute:tt: $getter:tt),*],
            modifiable_attributes: [$($write_attribute:tt: $TYPE:ty, $setter:tt),*]) => {
        match $request.req {
            server::AccessRequest::Read => {
                match $request.attribute {
                $(
                    $read_attribute => {
                        #[allow(clippy::redundant_closure_call)]
                        let value = match $getter() {
                            Ok(data) => data,
                            Err(_) => return server::Response::error($request.attribute,
                                                                     "Failed to read attribute"),
                        };

                        let encoded_data: String<U256> = match serde_json_core::to_string(&value) {
                            Ok(data) => data,
                            Err(_) => return server::Response::error($request.attribute,
                                    "Failed to encode attribute value"),
                        };

                        server::Response::success($request.attribute, &encoded_data)
                    },
                 )*
                    _ => server::Response::error($request.attribute, "Unknown attribute")
                }
            },
            server::AccessRequest::Write => {
                match $request.attribute {
                $(
                    $write_attribute => {
                        let new_value = match serde_json_core::from_str::<$TYPE>(&$request.value) {
                            Ok(data) => data,
                            Err(_) => return server::Response::error($request.attribute,
                                    "Failed to decode value"),
                        };

                        #[allow(clippy::redundant_closure_call)]
                        match $setter(new_value) {
                            Ok(_) => server::Response::success($request.attribute, &$request.value),
                            Err(_) => server::Response::error($request.attribute,
                                    "Failed to set attribute"),
                        }
                    }
                 )*
                    _ => server::Response::error($request.attribute, "Unknown attribute")
                }
            }
        }
    }
}

#[rtic::app(device = stm32h7xx_hal::stm32, peripherals = true, monotonic = rtic::cyccnt::CYCCNT)]
const APP: () = {
    struct Resources {
        afe0: AFE0,
        afe1: AFE1,

        adcs: AdcInputs,
        dacs: DacOutputs,

        eeprom_i2c: hal::i2c::I2c<hal::stm32::I2C2>,

        dds_output: Option<DdsOutput>,

        // Note: It appears that rustfmt generates a format that GDB cannot recognize, which
        // results in GDB breakpoints being set improperly.
        #[rustfmt::skip]
        net_interface: net::iface::EthernetInterface<
            'static,
            'static,
            'static,
            ethernet::EthernetDMA<'static>>,
        eth_mac: ethernet::phy::LAN8742A<ethernet::EthernetMAC>,
        mac_addr: net::wire::EthernetAddress,

        pounder: Option<pounder::PounderDevices>,

        #[init([[0.; 5]; 2])]
        iir_state: [iir::IIRState; 2],
        #[init([iir::IIR { ba: [1., 0., 0., 0., 0.], y_offset: 0., y_min: -SCALE - 1., y_max: SCALE }; 2])]
        iir_ch: [iir::IIR; 2],
    }

    #[init]
    fn init(c: init::Context) -> init::LateResources {
        let dp = c.device;
        let mut cp = c.core;

        let pwr = dp.PWR.constrain();
        let vos = pwr.freeze();

        // Enable SRAM3 for the ethernet descriptor ring.
        dp.RCC.ahb2enr.modify(|_, w| w.sram3en().set_bit());

        // Clear reset flags.
        dp.RCC.rsr.write(|w| w.rmvf().set_bit());

        // Select the PLLs for SPI.
        dp.RCC
            .d2ccip1r
            .modify(|_, w| w.spi123sel().pll2_p().spi45sel().pll2_q());

        let rcc = dp.RCC.constrain();
        let ccdr = rcc
            .use_hse(8.mhz())
            .sysclk(400.mhz())
            .hclk(200.mhz())
            .per_ck(100.mhz())
            .pll2_p_ck(100.mhz())
            .pll2_q_ck(100.mhz())
            .freeze(vos, &dp.SYSCFG);

        init_log();

        let mut delay = hal::delay::Delay::new(cp.SYST, ccdr.clocks);

        let gpioa = dp.GPIOA.split(ccdr.peripheral.GPIOA);
        let gpiob = dp.GPIOB.split(ccdr.peripheral.GPIOB);
        let gpioc = dp.GPIOC.split(ccdr.peripheral.GPIOC);
        let gpiod = dp.GPIOD.split(ccdr.peripheral.GPIOD);
        let gpioe = dp.GPIOE.split(ccdr.peripheral.GPIOE);
        let gpiof = dp.GPIOF.split(ccdr.peripheral.GPIOF);
        let mut gpiog = dp.GPIOG.split(ccdr.peripheral.GPIOG);

        let afe0 = {
            let a0_pin = gpiof.pf2.into_push_pull_output();
            let a1_pin = gpiof.pf5.into_push_pull_output();
            afe::ProgrammableGainAmplifier::new(a0_pin, a1_pin)
        };

        let afe1 = {
            let a0_pin = gpiod.pd14.into_push_pull_output();
            let a1_pin = gpiod.pd15.into_push_pull_output();
            afe::ProgrammableGainAmplifier::new(a0_pin, a1_pin)
        };

        let dma_streams =
            hal::dma::dma::StreamsTuple::new(dp.DMA1, ccdr.peripheral.DMA1);

        // Configure timer 2 to trigger conversions for the ADC
        let timer2 = dp.TIM2.timer(
            SAMPLE_FREQUENCY_KHZ.khz(),
            ccdr.peripheral.TIM2,
            &ccdr.clocks,
        );

        let mut sampling_timer = sampling_timer::SamplingTimer::new(timer2);
        let sampling_timer_channels = sampling_timer.channels();

        // Configure the SPI interfaces to the ADCs and DACs.
        let adcs = {
            let adc0 = {
                let spi_miso = gpiob
                    .pb14
                    .into_alternate_af5()
                    .set_speed(hal::gpio::Speed::VeryHigh);
                let spi_sck = gpiob
                    .pb10
                    .into_alternate_af5()
                    .set_speed(hal::gpio::Speed::VeryHigh);
                let _spi_nss = gpiob
                    .pb9
                    .into_alternate_af5()
                    .set_speed(hal::gpio::Speed::VeryHigh);

                let config = hal::spi::Config::new(hal::spi::Mode {
                    polarity: hal::spi::Polarity::IdleHigh,
                    phase: hal::spi::Phase::CaptureOnSecondTransition,
                })
                .manage_cs()
                .suspend_when_inactive()
                .cs_delay(design_parameters::ADC_SETUP_TIME);

                let spi: hal::spi::Spi<_, _, u16> = dp.SPI2.spi(
                    (spi_sck, spi_miso, hal::spi::NoMosi),
                    config,
                    design_parameters::ADC_DAC_SCK_MHZ_MAX.mhz(),
                    ccdr.peripheral.SPI2,
                    &ccdr.clocks,
                );

                Adc0Input::new(
                    spi,
                    dma_streams.0,
                    dma_streams.1,
                    sampling_timer_channels.ch1,
                )
            };

            let adc1 = {
                let spi_miso = gpiob
                    .pb4
                    .into_alternate_af6()
                    .set_speed(hal::gpio::Speed::VeryHigh);
                let spi_sck = gpioc
                    .pc10
                    .into_alternate_af6()
                    .set_speed(hal::gpio::Speed::VeryHigh);
                let _spi_nss = gpioa
                    .pa15
                    .into_alternate_af6()
                    .set_speed(hal::gpio::Speed::VeryHigh);

                let config = hal::spi::Config::new(hal::spi::Mode {
                    polarity: hal::spi::Polarity::IdleHigh,
                    phase: hal::spi::Phase::CaptureOnSecondTransition,
                })
                .manage_cs()
                .suspend_when_inactive()
                .cs_delay(design_parameters::ADC_SETUP_TIME);

                let spi: hal::spi::Spi<_, _, u16> = dp.SPI3.spi(
                    (spi_sck, spi_miso, hal::spi::NoMosi),
                    config,
                    design_parameters::ADC_DAC_SCK_MHZ_MAX.mhz(),
                    ccdr.peripheral.SPI3,
                    &ccdr.clocks,
                );

                Adc1Input::new(
                    spi,
                    dma_streams.2,
                    dma_streams.3,
                    sampling_timer_channels.ch2,
                )
            };

            AdcInputs::new(adc0, adc1)
        };

        let dacs = {
            let _dac_clr_n =
                gpioe.pe12.into_push_pull_output().set_high().unwrap();
            let _dac0_ldac_n =
                gpioe.pe11.into_push_pull_output().set_low().unwrap();
            let _dac1_ldac_n =
                gpioe.pe15.into_push_pull_output().set_low().unwrap();

            let dac0_spi = {
                let spi_miso = gpioe
                    .pe5
                    .into_alternate_af5()
                    .set_speed(hal::gpio::Speed::VeryHigh);
                let spi_sck = gpioe
                    .pe2
                    .into_alternate_af5()
                    .set_speed(hal::gpio::Speed::VeryHigh);
                let _spi_nss = gpioe
                    .pe4
                    .into_alternate_af5()
                    .set_speed(hal::gpio::Speed::VeryHigh);

                let config = hal::spi::Config::new(hal::spi::Mode {
                    polarity: hal::spi::Polarity::IdleHigh,
                    phase: hal::spi::Phase::CaptureOnSecondTransition,
                })
                .manage_cs()
                .suspend_when_inactive()
                .communication_mode(hal::spi::CommunicationMode::Transmitter)
                .swap_mosi_miso();

                dp.SPI4.spi(
                    (spi_sck, spi_miso, hal::spi::NoMosi),
                    config,
                    design_parameters::ADC_DAC_SCK_MHZ_MAX.mhz(),
                    ccdr.peripheral.SPI4,
                    &ccdr.clocks,
                )
            };

            let dac1_spi = {
                let spi_miso = gpiof
                    .pf8
                    .into_alternate_af5()
                    .set_speed(hal::gpio::Speed::VeryHigh);
                let spi_sck = gpiof
                    .pf7
                    .into_alternate_af5()
                    .set_speed(hal::gpio::Speed::VeryHigh);
                let _spi_nss = gpiof
                    .pf6
                    .into_alternate_af5()
                    .set_speed(hal::gpio::Speed::VeryHigh);

                let config = hal::spi::Config::new(hal::spi::Mode {
                    polarity: hal::spi::Polarity::IdleHigh,
                    phase: hal::spi::Phase::CaptureOnSecondTransition,
                })
                .manage_cs()
                .communication_mode(hal::spi::CommunicationMode::Transmitter)
                .suspend_when_inactive()
                .swap_mosi_miso();

                dp.SPI5.spi(
                    (spi_sck, spi_miso, hal::spi::NoMosi),
                    config,
                    design_parameters::ADC_DAC_SCK_MHZ_MAX.mhz(),
                    ccdr.peripheral.SPI5,
                    &ccdr.clocks,
                )
            };

            let dac0 = Dac0Output::new(
                dac0_spi,
                dma_streams.4,
                sampling_timer_channels.ch3,
            );
            let dac1 = Dac1Output::new(
                dac1_spi,
                dma_streams.5,
                sampling_timer_channels.ch4,
            );
            DacOutputs::new(dac0, dac1)
        };

        let mut fp_led_0 = gpiod.pd5.into_push_pull_output();
        let mut fp_led_1 = gpiod.pd6.into_push_pull_output();
        let mut fp_led_2 = gpiog.pg4.into_push_pull_output();
        let mut fp_led_3 = gpiod.pd12.into_push_pull_output();

        fp_led_0.set_low().unwrap();
        fp_led_1.set_low().unwrap();
        fp_led_2.set_low().unwrap();
        fp_led_3.set_low().unwrap();

        // Measure the Pounder PGOOD output to detect if pounder is present on Stabilizer.
        let pounder_pgood = gpiob.pb13.into_pull_down_input();
        delay.delay_ms(2u8);
        let (pounder_devices, dds_output) = if pounder_pgood.is_high().unwrap()
        {
            let mut ad9959 = {
                let qspi_interface = {
                    // Instantiate the QUADSPI pins and peripheral interface.
                    let qspi_pins = {
                        let _qspi_ncs = gpioc
                            .pc11
                            .into_alternate_af9()
                            .set_speed(hal::gpio::Speed::VeryHigh);

                        let clk = gpiob
                            .pb2
                            .into_alternate_af9()
                            .set_speed(hal::gpio::Speed::VeryHigh);
                        let io0 = gpioe
                            .pe7
                            .into_alternate_af10()
                            .set_speed(hal::gpio::Speed::VeryHigh);
                        let io1 = gpioe
                            .pe8
                            .into_alternate_af10()
                            .set_speed(hal::gpio::Speed::VeryHigh);
                        let io2 = gpioe
                            .pe9
                            .into_alternate_af10()
                            .set_speed(hal::gpio::Speed::VeryHigh);
                        let io3 = gpioe
                            .pe10
                            .into_alternate_af10()
                            .set_speed(hal::gpio::Speed::VeryHigh);

                        (clk, io0, io1, io2, io3)
                    };

                    let qspi = hal::qspi::Qspi::bank2(
                        dp.QUADSPI,
                        qspi_pins,
                        40.mhz(),
                        &ccdr.clocks,
                        ccdr.peripheral.QSPI,
                    );

                    pounder::QspiInterface::new(qspi).unwrap()
                };

                let mut reset_pin = gpioa.pa0.into_push_pull_output();
                let mut io_update = gpiog.pg7.into_push_pull_output();

                let ad9959 = ad9959::Ad9959::new(
                    qspi_interface,
                    &mut reset_pin,
                    &mut io_update,
                    &mut delay,
                    ad9959::Mode::FourBitSerial,
                    100_000_000_f32,
                    5,
                )
                .unwrap();

                // Return IO_Update
                gpiog.pg7 = io_update.into_analog();

                ad9959
            };

            let io_expander = {
                let sda = gpiob.pb7.into_alternate_af4().set_open_drain();
                let scl = gpiob.pb8.into_alternate_af4().set_open_drain();
                let i2c1 = dp.I2C1.i2c(
                    (scl, sda),
                    100.khz(),
                    ccdr.peripheral.I2C1,
                    &ccdr.clocks,
                );
                mcp23017::MCP23017::default(i2c1).unwrap()
            };

            let spi = {
                let spi_mosi = gpiod
                    .pd7
                    .into_alternate_af5()
                    .set_speed(hal::gpio::Speed::VeryHigh);
                let spi_miso = gpioa
                    .pa6
                    .into_alternate_af5()
                    .set_speed(hal::gpio::Speed::VeryHigh);
                let spi_sck = gpiog
                    .pg11
                    .into_alternate_af5()
                    .set_speed(hal::gpio::Speed::VeryHigh);

                let config = hal::spi::Config::new(hal::spi::Mode {
                    polarity: hal::spi::Polarity::IdleHigh,
                    phase: hal::spi::Phase::CaptureOnSecondTransition,
                });

                // The maximum frequency of this SPI must be limited due to capacitance on the MISO
                // line causing a long RC decay.
                dp.SPI1.spi(
                    (spi_sck, spi_miso, spi_mosi),
                    config,
                    5.mhz(),
                    ccdr.peripheral.SPI1,
                    &ccdr.clocks,
                )
            };

            let (adc1, adc2) = {
                let (mut adc1, mut adc2) = hal::adc::adc12(
                    dp.ADC1,
                    dp.ADC2,
                    &mut delay,
                    ccdr.peripheral.ADC12,
                    &ccdr.clocks,
                );

                let adc1 = {
                    adc1.calibrate();
                    adc1.enable()
                };

                let adc2 = {
                    adc2.calibrate();
                    adc2.enable()
                };

                (adc1, adc2)
            };

            let adc1_in_p = gpiof.pf11.into_analog();
            let adc2_in_p = gpiof.pf14.into_analog();

            let pounder_devices = pounder::PounderDevices::new(
                io_expander,
                &mut ad9959,
                spi,
                adc1,
                adc2,
                adc1_in_p,
                adc2_in_p,
            )
            .unwrap();

            let dds_output = {
                let io_update_trigger = {
                    let _io_update = gpiog
                        .pg7
                        .into_alternate_af2()
                        .set_speed(hal::gpio::Speed::VeryHigh);

                    // Configure the IO_Update signal for the DDS.
                    let mut hrtimer = hrtimer::HighResTimerE::new(
                        dp.HRTIM_TIME,
                        dp.HRTIM_MASTER,
                        dp.HRTIM_COMMON,
                        ccdr.clocks,
                        ccdr.peripheral.HRTIM,
                    );

                    // IO_Update should be latched for 50ns after the QSPI profile write. Profile writes
                    // are always 16 bytes, with 2 cycles required per byte, coming out to a total of 32
                    // QSPI clock cycles. The QSPI is configured for 40MHz, so this comes out to an
                    // offset of 800nS. We use 900ns to be safe - note that the timer is triggered after
                    // the QSPI write, which can take approximately 120nS, so there is additional
                    // margin.
                    hrtimer.configure_single_shot(
                        hrtimer::Channel::Two,
                        50_e-9,
                        900_e-9,
                    );

                    // Ensure that we have enough time for an IO-update every sample.
                    assert!(
                        1.0 / (1000 * SAMPLE_FREQUENCY_KHZ) as f32 > 900_e-9
                    );

                    hrtimer
                };

                let qspi = ad9959.free();
                DdsOutput::new(qspi, io_update_trigger)
            };

            (Some(pounder_devices), Some(dds_output))
        } else {
            (None, None)
        };

        let mut eeprom_i2c = {
            let sda = gpiof.pf0.into_alternate_af4().set_open_drain();
            let scl = gpiof.pf1.into_alternate_af4().set_open_drain();
            dp.I2C2.i2c(
                (scl, sda),
                100.khz(),
                ccdr.peripheral.I2C2,
                &ccdr.clocks,
            )
        };

        // Configure ethernet pins.
        {
            // Reset the PHY before configuring pins.
            let mut eth_phy_nrst = gpioe.pe3.into_push_pull_output();
            eth_phy_nrst.set_low().unwrap();
            delay.delay_us(200u8);
            eth_phy_nrst.set_high().unwrap();
            let _rmii_ref_clk = gpioa
                .pa1
                .into_alternate_af11()
                .set_speed(hal::gpio::Speed::VeryHigh);
            let _rmii_mdio = gpioa
                .pa2
                .into_alternate_af11()
                .set_speed(hal::gpio::Speed::VeryHigh);
            let _rmii_mdc = gpioc
                .pc1
                .into_alternate_af11()
                .set_speed(hal::gpio::Speed::VeryHigh);
            let _rmii_crs_dv = gpioa
                .pa7
                .into_alternate_af11()
                .set_speed(hal::gpio::Speed::VeryHigh);
            let _rmii_rxd0 = gpioc
                .pc4
                .into_alternate_af11()
                .set_speed(hal::gpio::Speed::VeryHigh);
            let _rmii_rxd1 = gpioc
                .pc5
                .into_alternate_af11()
                .set_speed(hal::gpio::Speed::VeryHigh);
            let _rmii_tx_en = gpiob
                .pb11
                .into_alternate_af11()
                .set_speed(hal::gpio::Speed::VeryHigh);
            let _rmii_txd0 = gpiob
                .pb12
                .into_alternate_af11()
                .set_speed(hal::gpio::Speed::VeryHigh);
            let _rmii_txd1 = gpiog
                .pg14
                .into_alternate_af11()
                .set_speed(hal::gpio::Speed::VeryHigh);
        }

        let mac_addr = match eeprom::read_eui48(&mut eeprom_i2c) {
            Err(_) => {
                info!("Could not read EEPROM, using default MAC address");
                net::wire::EthernetAddress([0x10, 0xE2, 0xD5, 0x00, 0x03, 0x00])
            }
            Ok(raw_mac) => net::wire::EthernetAddress(raw_mac),
        };

        let (network_interface, eth_mac) = {
            // Configure the ethernet controller
            let (eth_dma, eth_mac) = unsafe {
                ethernet::new_unchecked(
                    dp.ETHERNET_MAC,
                    dp.ETHERNET_MTL,
                    dp.ETHERNET_DMA,
                    &mut DES_RING,
                    mac_addr,
                    ccdr.peripheral.ETH1MAC,
                    &ccdr.clocks,
                )
            };

            // Reset and initialize the ethernet phy.
            let mut lan8742a =
                ethernet::phy::LAN8742A::new(eth_mac.set_phy_addr(0));
            lan8742a.phy_reset();
            lan8742a.phy_init();

            unsafe { ethernet::enable_interrupt() };

            let store = unsafe { &mut NET_STORE };

            store.ip_addrs[0] = net::wire::IpCidr::new(
                net::wire::IpAddress::v4(10, 0, 16, 99),
                24,
            );

            let default_v4_gw = Ipv4Address::new(10, 0, 16, 1);
            let mut routes = Routes::new(&mut store.routes_storage[..]);
            routes.add_default_ipv4_route(default_v4_gw).unwrap();

            let neighbor_cache =
                net::iface::NeighborCache::new(&mut store.neighbor_cache[..]);

            let interface = net::iface::EthernetInterfaceBuilder::new(eth_dma)
                .ethernet_addr(mac_addr)
                .neighbor_cache(neighbor_cache)
                .ip_addrs(&mut store.ip_addrs[..])
                .routes(routes)
                .finalize();

            (interface, lan8742a)
        };

        cp.SCB.enable_icache();
        //cp.SCB.enable_dcache(&mut cp.CPUID);

        // info!("Version {} {}", build_info::PKG_VERSION, build_info::GIT_VERSION.unwrap());
        // info!("Built on {}", build_info::BUILT_TIME_UTC);
        // info!("{} {}", build_info::RUSTC_VERSION, build_info::TARGET);

        // Utilize the cycle counter for RTIC scheduling.
        cp.DWT.enable_cycle_counter();

        // Start sampling ADCs.
        sampling_timer.start();

        init::LateResources {
            afe0,
            afe1,

            adcs,
            dacs,
            dds_output,
            pounder: pounder_devices,

            eeprom_i2c,
            net_interface: network_interface,
            eth_mac,
            mac_addr,
        }
    }

    #[task(binds=DMA1_STR3, resources=[adcs, dacs, dds_output, iir_state, iir_ch], priority=2)]
    fn adc_update(c: adc_update::Context) {
        let (adc0_samples, adc1_samples) =
            c.resources.adcs.transfer_complete_handler();

        let (dac0, dac1) = c.resources.dacs.prepare_data();

        for (i, (adc0, adc1)) in
            adc0_samples.iter().zip(adc1_samples.iter()).enumerate()
        {
            dac0[i] = {
                let x0 = f32::from(*adc0 as i16);
                let y0 = c.resources.iir_ch[0]
                    .update(&mut c.resources.iir_state[0], x0);
                y0 as i16 as u16 ^ 0x8000
            };

            dac1[i] = {
                let x1 = f32::from(*adc1 as i16);
                let y1 = c.resources.iir_ch[1]
                    .update(&mut c.resources.iir_state[1], x1);
                y1 as i16 as u16 ^ 0x8000
            };
        }

<<<<<<< HEAD
        if let Some(dds_output) = c.resources.dds_output {
            let profile = ad9959::serialize_profile(
                pounder::Channel::Out0.into(),
                u32::MAX / 4,
                0,
                None,
            );

            dds_output.write_profile(profile);
        }

        c.resources.dacs.next_data(&dac0, &dac1);
=======
        c.resources.dacs.commit_data();
>>>>>>> 8ef6c067
    }

    #[idle(resources=[net_interface, mac_addr, eth_mac, iir_state, iir_ch, afe0, afe1])]
    fn idle(mut c: idle::Context) -> ! {
        let mut socket_set_entries: [_; 8] = Default::default();
        let mut sockets =
            net::socket::SocketSet::new(&mut socket_set_entries[..]);

        let mut rx_storage = [0; TCP_RX_BUFFER_SIZE];
        let mut tx_storage = [0; TCP_TX_BUFFER_SIZE];
        let tcp_handle = {
            let tcp_rx_buffer =
                net::socket::TcpSocketBuffer::new(&mut rx_storage[..]);
            let tcp_tx_buffer =
                net::socket::TcpSocketBuffer::new(&mut tx_storage[..]);
            let tcp_socket =
                net::socket::TcpSocket::new(tcp_rx_buffer, tcp_tx_buffer);
            sockets.add(tcp_socket)
        };

        let mut server = server::Server::new();

        let mut time = 0u32;
        let mut next_ms = Instant::now();

        // TODO: Replace with reference to CPU clock from CCDR.
        next_ms += 400_000.cycles();

        loop {
            let tick = Instant::now() > next_ms;

            if tick {
                next_ms += 400_000.cycles();
                time += 1;
            }

            {
                let socket =
                    &mut *sockets.get::<net::socket::TcpSocket>(tcp_handle);
                if socket.state() == net::socket::TcpState::CloseWait {
                    socket.close();
                } else if !(socket.is_open() || socket.is_listening()) {
                    socket
                        .listen(1235)
                        .unwrap_or_else(|e| warn!("TCP listen error: {:?}", e));
                } else {
                    server.poll(socket, |req| {
                        info!("Got request: {:?}", req);
                        route_request!(req,
                            readable_attributes: [
                                "stabilizer/iir/state": (|| {
                                    let state = c.resources.iir_state.lock(|iir_state|
                                        server::Status {
                                            t: time,
                                            x0: iir_state[0][0],
                                            y0: iir_state[0][2],
                                            x1: iir_state[1][0],
                                            y1: iir_state[1][2],
                                    });

                                    Ok::<server::Status, ()>(state)
                                }),
                                "stabilizer/afe0/gain": (|| c.resources.afe0.get_gain()),
                                "stabilizer/afe1/gain": (|| c.resources.afe1.get_gain())
                            ],

                            modifiable_attributes: [
                                "stabilizer/iir0/state": server::IirRequest, (|req: server::IirRequest| {
                                    c.resources.iir_ch.lock(|iir_ch| {
                                        if req.channel > 1 {
                                            return Err(());
                                        }

                                        iir_ch[req.channel as usize] = req.iir;

                                        Ok::<server::IirRequest, ()>(req)
                                    })
                                }),
                                "stabilizer/iir1/state": server::IirRequest, (|req: server::IirRequest| {
                                    c.resources.iir_ch.lock(|iir_ch| {
                                        if req.channel > 1 {
                                            return Err(());
                                        }

                                        iir_ch[req.channel as usize] = req.iir;

                                        Ok::<server::IirRequest, ()>(req)
                                    })
                                }),
                                "stabilizer/afe0/gain": afe::Gain, (|gain| {
                                    c.resources.afe0.set_gain(gain);
                                    Ok::<(), ()>(())
                                }),
                                "stabilizer/afe1/gain": afe::Gain, (|gain| {
                                    c.resources.afe1.set_gain(gain);
                                    Ok::<(), ()>(())
                                })
                            ]
                        )
                    });
                }
            }

            let sleep = match c.resources.net_interface.poll(
                &mut sockets,
                net::time::Instant::from_millis(time as i64),
            ) {
                Ok(changed) => !changed,
                Err(net::Error::Unrecognized) => true,
                Err(e) => {
                    info!("iface poll error: {:?}", e);
                    true
                }
            };

            if sleep {
                cortex_m::asm::wfi();
            }
        }
    }

    #[task(binds = ETH, priority = 1)]
    fn eth(_: eth::Context) {
        unsafe { ethernet::interrupt_handler() }
    }

    #[task(binds = SPI2, priority = 3)]
    fn spi2(_: spi2::Context) {
        panic!("ADC0 input overrun");
    }

    #[task(binds = SPI3, priority = 3)]
    fn spi3(_: spi3::Context) {
        panic!("ADC0 input overrun");
    }

    #[task(binds = SPI4, priority = 3)]
    fn spi4(_: spi4::Context) {
        panic!("DAC0 output error");
    }

    #[task(binds = SPI5, priority = 3)]
    fn spi5(_: spi5::Context) {
        panic!("DAC1 output error");
    }

    extern "C" {
        // hw interrupt handlers for RTIC to use for scheduling tasks
        // one per priority
        fn DCMI();
        fn JPEG();
        fn SDMMC();
    }
};

#[exception]
fn HardFault(ef: &cortex_m_rt::ExceptionFrame) -> ! {
    panic!("HardFault at {:#?}", ef);
}

#[exception]
fn DefaultHandler(irqn: i16) {
    panic!("Unhandled exception (IRQn = {})", irqn);
}<|MERGE_RESOLUTION|>--- conflicted
+++ resolved
@@ -65,22 +65,15 @@
 mod dac;
 mod design_parameters;
 mod eeprom;
-<<<<<<< HEAD
 mod hrtimer;
-mod iir;
-=======
->>>>>>> 8ef6c067
 mod pounder;
 mod sampling_timer;
 mod server;
 
 use adc::{Adc0Input, Adc1Input, AdcInputs};
 use dac::{Dac0Output, Dac1Output, DacOutputs};
-<<<<<<< HEAD
 use pounder::DdsOutput;
-=======
 use dsp::iir;
->>>>>>> 8ef6c067
 
 #[cfg(not(feature = "semihosting"))]
 fn init_log() {}
@@ -823,7 +816,6 @@
             };
         }
 
-<<<<<<< HEAD
         if let Some(dds_output) = c.resources.dds_output {
             let profile = ad9959::serialize_profile(
                 pounder::Channel::Out0.into(),
@@ -835,10 +827,7 @@
             dds_output.write_profile(profile);
         }
 
-        c.resources.dacs.next_data(&dac0, &dac1);
-=======
         c.resources.dacs.commit_data();
->>>>>>> 8ef6c067
     }
 
     #[idle(resources=[net_interface, mac_addr, eth_mac, iir_state, iir_ch, afe0, afe1])]
